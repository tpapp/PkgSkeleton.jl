name = "PkgSkeleton"
uuid = "d254efa0-af53-535e-b7f1-03c1c9fbcbe7"
authors = ["Tamas K. Papp <tkpapp@gmail.com>"]
version = "0.4.0"

[deps]
ArgCheck = "dce04be8-c92d-5529-be00-80e4d2c0e197"
Dates = "ade2ca70-3891-5945-98fb-dc099432e06a"
DocStringExtensions = "ffbed154-4ef7-542d-bbb7-c09d3a79fcae"
LibGit2 = "76f85450-5226-5b5a-8eaa-529ad045b433"
Pkg = "44cfe95a-1eb2-52ea-b672-e2afdf69b78f"
UUIDs = "cf7118a7-6976-5b1a-9a39-7adc72f591a4"

[compat]
<<<<<<< HEAD
ArgCheck = "1, 2"
DocStringExtensions = "0.8"
julia = "1"
=======
ArgCheck = "^1"
DocStringExtensions = "^0.8"
julia = "^1"
>>>>>>> a90615db

[extras]
Pkg = "44cfe95a-1eb2-52ea-b672-e2afdf69b78f"
Test = "8dfed614-e22c-5e08-85e1-65c5234f0b40"

[targets]
test = ["Test", "Pkg"]<|MERGE_RESOLUTION|>--- conflicted
+++ resolved
@@ -12,15 +12,9 @@
 UUIDs = "cf7118a7-6976-5b1a-9a39-7adc72f591a4"
 
 [compat]
-<<<<<<< HEAD
 ArgCheck = "1, 2"
 DocStringExtensions = "0.8"
 julia = "1"
-=======
-ArgCheck = "^1"
-DocStringExtensions = "^0.8"
-julia = "^1"
->>>>>>> a90615db
 
 [extras]
 Pkg = "44cfe95a-1eb2-52ea-b672-e2afdf69b78f"
